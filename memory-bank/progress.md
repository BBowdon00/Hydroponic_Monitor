--- conflicted
+++ resolved
@@ -18,6 +18,14 @@
 - [x] **Multi-sensor Support**: Temperature, humidity, pH, EC, water level, light, power ✅ **COMPLETED**
 - [x] **Comprehensive Testing**: 78+ unit tests, 11+ integration tests, full coverage ✅ **COMPLETED**
 
+#### Actuator Control System (Active)
+- [x] **MQTT Commands**: Send control commands to devices via MQTT (`grow/{node}/actuator/set`)
+- [x] **State Confirmation**: Verify actuator state changes via status feedback (`grow/+/actuator`, `grow/+/device`)
+- [x] **Node Status Display**: Group devices by node with Online/Offline/Pending/Error badges; controls disabled when node Offline/Error
+- [x] **Safety Systems**: Command pending -> timeout -> error handling; provider enforcement of node-online requirement (test hooks available)
+- [x] **Testing**: Unit/provider tests for command/state transitions and node aggregation; Added integration test for actuator confirmation (task005)
+
+
 #### Application Infrastructure  
 - [x] **UI Framework**: Clean Material 3 design with responsive layouts ✅ **COMPLETED**
 - [x] **Sensor Support**: All major hydroponic sensor types supported ✅ **COMPLETED**
@@ -26,7 +34,7 @@
 
 #### Video Integration  
 - [x] **MJPEG Streaming**: Framework established (native/feature flagged) ✅ **COMPLETED (Baseline)**
-- [ ] **Web-Compatible MJPEG Path**: Implement controller & UI state cleanup (TASK007) 🚧 **IN PROGRESS**
+- [x] **Web-Compatible MJPEG Path**: Implement controller & UI state cleanup (TASK007) 🚧 **COMPLETED**
 
 ### System Infrastructure ✅ COMPLETE
 
@@ -48,27 +56,10 @@
 - [x] **Web Application**: Primary platform
 - [x] **Android Application**: Native mobile experience
 
-### Features In Development 🧱 IN PROGRESS
+### Features In Development 🚧 IN PROGRESS
 
-<<<<<<< HEAD
-#### Web MJPEG Support (Completed)
-- [x] Conditional platform controller (web vs io)
-- [x] UI state refactor (idle / connecting / waiting / playing / error)
-- [x] Remove misleading placeholder banners
-- [x] Widget & integration tests updated for new states
-- [x] Connection timeout enforcement (5s fail-fast)
-
-#### Historical Data Analytics (Next Priority)
-=======
-#### Actuator Control System (Active)
-- [x] **MQTT Commands**: Send control commands to devices via MQTT (`grow/{node}/actuator/set`)
-- [x] **State Confirmation**: Verify actuator state changes via status feedback (`grow/+/actuator`, `grow/+/device`)
-- [x] **Node Status Display**: Group devices by node with Online/Offline/Pending/Error badges; controls disabled when node Offline/Error
-- [x] **Safety Systems**: Command pending -> timeout -> error handling; provider enforcement of node-online requirement (test hooks available)
-- [x] **Testing**: Unit/provider tests for command/state transitions and node aggregation; Added integration test for actuator confirmation (task005)
 
 #### Historical Data Analytics (Next)
->>>>>>> 2ed28234
 - [ ] **Time-Series Charts**: Interactive charts using fl_chart package
 - [ ] **InfluxDB Integration**: Historical sensor data queries with time ranges
 - [ ] **Data Aggregation**: Multiple aggregation functions for different time scales
@@ -113,18 +104,8 @@
 ### Future Roadmap
 
 ### Next Development Cycle (Priority Order)
-<<<<<<< HEAD
-1. **Historical Data Charts**: Time-series visualization with InfluxDB
-2. **Historical Data Charts**: Implement fl_chart time-series visualization with InfluxDB integration
-3. **Actuator Control System**: MQTT command sending with state confirmation feedback
-4. **MJPEG Resilience & Performance**: Reconnect, stall detection, FPS calc
-5. **Enhanced Testing**: Playwright automation for full-stack validation
-=======
-1. **Actuator Control System**: MQTT command sending with state confirmation feedback
-2. **Historical Data Charts**: Implement fl_chart time-series visualization with InfluxDB integration
-3. **MJPEG Camera Streaming Test**: Robust testing for the MJPEG video feed
-4. **Enhanced Testing**: Playwright automation for full-stack validation
->>>>>>> 2ed28234
+1. **Historical Data Charts**: Implement fl_chart time-series visualization with InfluxDB integration
+3. **Enhanced Testing**: Playwright automation for full-stack validation
 
   
 ---
