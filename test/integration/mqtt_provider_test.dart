<<<<<<< HEAD
import 'dart:convert';

import 'package:flutter_test/flutter_test.dart';
import 'package:hooks_riverpod/hooks_riverpod.dart';
import 'package:mqtt_client/mqtt_client.dart';
import 'package:mqtt_client/mqtt_server_client.dart';
import 'package:flutter_dotenv/flutter_dotenv.dart';

import 'package:hydroponic_monitor/core/errors.dart';
import 'package:hydroponic_monitor/domain/entities/sensor_data.dart';
import 'package:hydroponic_monitor/domain/entities/device.dart';
import 'package:hydroponic_monitor/data/mqtt/mqtt_service.dart';
import 'package:hydroponic_monitor/presentation/providers/data_providers.dart';
import 'package:hydroponic_monitor/presentation/providers/connection_status_provider.dart';
import '../test_utils.dart';
import 'package:hydroponic_monitor/core/logger.dart';

/// Integration tests for MQTT publish/subscribe functionality using the provider framework.
///
/// These tests verify that:
/// 1. MQTT messages can be published successfully
/// 2. The provider framework correctly receives and processes MQTT messages
/// 3. Real-time data streams work through the provider layer
/// 4. Both sensor data and device status updates are handled properly
///
/// Note: These tests require a running MQTT broker (e.g., Mosquitto)
void main() {
  group('MQTT Provider Integration Tests', () {
    const testTimeout = Timeout(Duration(minutes: 2));
    late ProviderContainer container;
    late MqttService mqttService;
    MqttServerClient? testPublisherClient;

    setUpAll(() async {
      // Initialize logger for tests
      Logger.init(isTest: true);

      // Initialize DotEnv for the tests
      // Try to load .env.test first, fallback to .env
      try {
        await dotenv.load(fileName: '.env.test');
      } catch (_) {
        await dotenv.load(fileName: '.env');
      }

      // Set up test MQTT client for publishing test messages
      testPublisherClient = MqttServerClient(
        TestConfig.testMqttHost,
        'provider_test_publisher',
      );
      testPublisherClient!.port = TestConfig.testMqttPort;
      testPublisherClient!.keepAlivePeriod = 20;
      testPublisherClient!.autoReconnect = true;

      await testPublisherClient!.connect();
      expect(
        testPublisherClient!.connectionStatus!.state,
        equals(MqttConnectionState.connected),
      );
    });

    tearDownAll(() async {
      testPublisherClient?.disconnect();
    });

    setUp(() async {
      // Create a fresh container for each test
      container = ProviderContainer();
      await container.read(mqttServiceProvider).connect();
      // Get the MQTT service from the container after initialization
      mqttService = container.read(mqttServiceProvider);
    });

    tearDown(() async {
      // Clean up the container
      container.dispose();
      await mqttService.disconnect();
    });

    test(
      'Sensor data publish and receive through provider',
      tags: ['integration'], // Added integration tag
      () async {
        // Wait for repository initialization
        await container.read(sensorRepositoryInitProvider.future);

        // Set up provider listener BEFORE publishing data
        // ignore: deprecated_member_use
        final sensorStream = container.read(realTimeSensorDataProvider.stream);
        final receivedData = <SensorData>[];

        final subscription = sensorStream.listen((data) {
          receivedData.add(data);
        });

        // Small delay to ensure subscription is active
        await Future.delayed(const Duration(milliseconds: 200));

        // Create test sensor data
        final testData = TestDataGenerator.generateSensorData(
          sensorType: SensorType.temperature,
          sensorId: 'provider_test_temp_001',
          deviceId: 'test_device_001',
          location: 'provider_test_zone',
        );

        // Publish sensor data using test MQTT client
        final topic = TestMqttTopics.sensorTopicFor('rpi');
        final messageJson = _sensorDataToJson(testData);

        final builder = MqttClientPayloadBuilder();
        builder.addString(messageJson);

        testPublisherClient!.publishMessage(
          topic,
          MqttQos.atLeastOnce,
          builder.payload!,
        );

        Logger.info('Published sensor data to topic: $topic');
        Logger.debug('Message: $messageJson');

        // Wait for the message to be processed
        await Future.delayed(const Duration(seconds: 3));

        Logger.info('Received ${receivedData.length} sensor data points');
        for (final data in receivedData) {
          Logger.debug('Received: ${data.sensorType} = ${data.value}');
        }

        // Verify the data was received through the provider
        expect(
          receivedData,
          isNotEmpty,
          reason: 'Should have received sensor data through provider',
        );

        final received = receivedData.first;
        expect(received.sensorType, equals(testData.sensorType));
        expect(received.value, closeTo(testData.value, 0.01));
        expect(received.deviceId, equals('rpi')); // From topic parsing
        expect(received.location, equals(testData.location));

        await subscription.cancel();
      },
      timeout: testTimeout,
    );

    test(
      'Device status publish and receive through provider',
      tags: ['integration'], // Added integration tag
      () async {
        // Listen to the device status updates provider
        // ignore: deprecated_member_use
        final deviceStream = container.read(deviceStatusUpdatesProvider.stream);
        final receivedDevices = <Device>[];

        final deviceSubscription = deviceStream.listen((device) {
          receivedDevices.add(device);
        });

        // Publish device status using test MQTT client
        final topic = TestMqttTopics.deviceTopicFor('esp32_1');
        final devicePayload = TestMqttPayloads.devicePayload(
          deviceType: 'microcontroller',
          deviceID: '1',
          location: 'tent',
          running: true,
          description: 'ESP32 test device',
        );
        final payloadJson = json.encode(devicePayload);

        final builder = MqttClientPayloadBuilder();
        builder.addString(payloadJson);

        testPublisherClient!.publishMessage(
          topic,
          MqttQos.atLeastOnce,
          builder.payload!,
        );

        Logger.info('Published device status to topic: $topic', tag: 'MQTT');
        Logger.debug('Payload: $payloadJson', tag: 'MQTT');

        // Wait for the message to be processed
        await Future.delayed(const Duration(seconds: 1));

        // Verify the device status was received through the provider
        expect(
          receivedDevices,
          isNotEmpty,
          reason: 'Should have received device status through provider',
        );

        final received = receivedDevices.first;
        expect(received.id, equals('esp32_1_microcontroller_1'));
        expect(received.name, equals('ESP32 test device'));
        expect(received.status, equals(DeviceStatus.online));
        expect(received.location, equals('tent'));
        expect(received.isEnabled, isTrue);

        await deviceSubscription.cancel();
      },
      timeout: testTimeout,
    );

    test(
      'Multiple sensor types through provider',
      tags: ['integration'], // Added integration tag
      () async {
        // Wait for repository initialization
        await container.read(sensorRepositoryInitProvider.future);

        final sensorTypes = [
          SensorType.temperature,
          SensorType.humidity,
          SensorType.pH,
        ];
        final receivedData = <SensorData>[];

        // Set up provider listener BEFORE publishing data
        // ignore: deprecated_member_use
        final sensorStream = container.read(realTimeSensorDataProvider.stream);

        final subscription = sensorStream.listen((data) {
          receivedData.add(data);
        });

        // Small delay to ensure subscription is active
        await Future.delayed(const Duration(milliseconds: 200));

        // Publish multiple sensor types
        for (final sensorType in sensorTypes) {
          final testData = TestDataGenerator.generateSensorData(
            sensorType: sensorType,
            sensorId: 'multi_test_${sensorType.name}',
            deviceId: 'multi_device',
            location: 'multi_test_zone',
          );

          final topic = TestMqttTopics.sensorTopicFor('rpi');
          final messageJson = _sensorDataToJson(testData);

          final builder = MqttClientPayloadBuilder();
          builder.addString(messageJson);

          testPublisherClient!.publishMessage(
            topic,
            MqttQos.atLeastOnce,
            builder.payload!,
          );

          // Small delay between publishes
          await Future.delayed(const Duration(milliseconds: 200));
        }

        // Wait for all messages to be processed
        await Future.delayed(const Duration(seconds: 3));

        Logger.info('Received ${receivedData.length} sensor data points');
        for (final data in receivedData) {
          Logger.debug('Received: ${data.sensorType} = ${data.value}');
        }

        // Verify all sensor types were received
        expect(
          receivedData.length,
          greaterThanOrEqualTo(sensorTypes.length),
          reason: 'Should have received at least all sensor types through provider',
        );

        for (final sensorType in sensorTypes) {
          final matchingData = receivedData.where(
            (data) => data.sensorType == sensorType,
          );
          expect(
            matchingData,
            isNotEmpty,
            reason: 'Should have received $sensorType data',
          );
        }

        await subscription.cancel();
      },
      timeout: testTimeout,
    );

    test(
      'Actuator state publish and receive through provider',
      tags: ['integration'], // Added integration tag
      () async {
        // Listen to the device status updates provider (actuators are treated as devices)
        // ignore: deprecated_member_use
        final deviceStream = container.read(deviceStatusUpdatesProvider.stream);
        final receivedDevices = <Device>[];

        final subscription = deviceStream.listen((device) {
          receivedDevices.add(device);
        });

        // Publish actuator state using test MQTT client
        final topic = TestMqttTopics.actuatorTopicFor('rpi');
        final actuatorPayload = TestMqttPayloads.actuatorPayload(
          deviceType: 'pump',
          deviceID: '1',
          location: 'tent',
          running: true,
          description: 'Circulation pump',
        );
        final payloadJson = json.encode(actuatorPayload);

        final builder = MqttClientPayloadBuilder();
        builder.addString(payloadJson);

        testPublisherClient!.publishMessage(
          topic,
          MqttQos.atLeastOnce,
          builder.payload!,
        );

        Logger.info('Published actuator state to topic: $topic');
        Logger.debug('Payload: $payloadJson');

        // Wait for the message to be processed
        await Future.delayed(const Duration(seconds: 1));

        // Verify the actuator state was received through the provider
        expect(
          receivedDevices,
          isNotEmpty,
          reason: 'Should have received actuator state through provider',
        );

        final received = receivedDevices.first;
        expect(received.id, equals('rpi_pump_1'));
        expect(received.name, equals('Circulation pump'));
        expect(received.type, equals(DeviceType.pump));
        expect(received.status, equals(DeviceStatus.online));
        expect(received.isEnabled, isTrue);

        await subscription.cancel();
      },
      timeout: testTimeout,
    );

    test(
      'MQTT connection status through provider',
      tags: ['integration'], // Added integration tag
      () async {
        // Listen to the combined connection status provider
        // ignore: deprecated_member_use
        final connectionStream = container.read(
          connectionStatusProvider.stream,
        );
        final connectionStatuses = <ConnectionStatus>[];

        final subscription = connectionStream.listen((status) {
          connectionStatuses.add(status);
        });

        // Wait a moment for initial status
        await Future.delayed(const Duration(milliseconds: 500));

        // Verify we received connection status updates
        expect(
          connectionStatuses,
          isNotEmpty,
          reason: 'Should have received connection status updates',
        );

        // Should contain connected MQTT status
        expect(
          connectionStatuses.any((status) => status.mqttConnected),
          isTrue,
          reason: 'Should have received MQTT connected status',
        );

        await subscription.cancel();
      },
      timeout: testTimeout,
    );

    test(
      'Provider handles malformed MQTT messages gracefully',
      tags: ['integration'], // Added integration tag
      () async {
        // Wait for repository initialization
        await container.read(sensorRepositoryInitProvider.future);

        // Set up provider listener BEFORE publishing data
        // ignore: deprecated_member_use
        final sensorStream = container.read(realTimeSensorDataProvider.stream);
        final receivedData = <SensorData>[];

        final subscription = sensorStream.listen((data) {
          receivedData.add(data);
        });

        // Small delay to ensure subscription is active
        await Future.delayed(const Duration(milliseconds: 200));

        // Publish malformed JSON
        final topic = TestMqttTopics.sensorTopicFor('rpi');
        const malformedJson =
            '{"deviceType": "temperature", "deviceID": "malformed", "invalid": json}';

        final builder = MqttClientPayloadBuilder();
        builder.addString(malformedJson);

        testPublisherClient!.publishMessage(
          topic,
          MqttQos.atLeastOnce,
          builder.payload!,
        );

        // Wait for processing
        await Future.delayed(const Duration(seconds: 1));

        // Verify no malformed data was processed (should be filtered out)
        final malformedData = receivedData.where(
          (data) => data.deviceId == 'malformed',
        );
        expect(
          malformedData,
          isEmpty,
          reason: 'Malformed messages should not be processed',
        );

        await subscription.cancel();
      },
      timeout: testTimeout,
    );
  });
}

/// Convert sensor data to JSON format for MQTT publishing.
String _sensorDataToJson(SensorData data) {
  return json.encode(
    TestMqttPayloads.sensorPayload(
      deviceType: data.sensorType.name,
      deviceID: '1',
      location: data.location ?? 'tent',
      value: data.value,
      description: 'provider test ${data.sensorType.name} sensor',
    ),
  );
}
=======
import 'dart:convert';

import 'package:flutter_test/flutter_test.dart';
import 'package:hooks_riverpod/hooks_riverpod.dart';
import 'package:mqtt_client/mqtt_client.dart';
import 'package:mqtt_client/mqtt_server_client.dart';
import 'package:flutter_dotenv/flutter_dotenv.dart';

import 'package:hydroponic_monitor/domain/entities/sensor_data.dart';
import 'package:hydroponic_monitor/domain/entities/device.dart';
import 'package:hydroponic_monitor/data/mqtt/mqtt_service.dart';
import 'package:hydroponic_monitor/presentation/providers/data_providers.dart';
import 'package:hydroponic_monitor/presentation/providers/connection_status_provider.dart';
import '../test_utils.dart';
import 'package:hydroponic_monitor/core/logger.dart';

/// Integration tests for MQTT publish/subscribe functionality using the provider framework.
///
/// These tests verify that:
/// 1. MQTT messages can be published successfully
/// 2. The provider framework correctly receives and processes MQTT messages
/// 3. Real-time data streams work through the provider layer
/// 4. Both sensor data and device status updates are handled properly
///
/// Note: These tests require a running MQTT broker (e.g., Mosquitto)
void main() {
  group('MQTT Provider Integration Tests', () {
    const testTimeout = Timeout(Duration(minutes: 2));
    late ProviderContainer container;
    late MqttService mqttService;
    MqttServerClient? testPublisherClient;

    setUpAll(() async {
      // Initialize logger for tests
      Logger.init(isTest: true);

      // Initialize DotEnv for the tests
      // Try to load .env.test first, fallback to .env
      try {
        await dotenv.load(fileName: '.env.test');
      } catch (_) {
        await dotenv.load(fileName: '.env');
      }

      // Set up test MQTT client for publishing test messages
      testPublisherClient = MqttServerClient(
        TestConfig.testMqttHost,
        'provider_test_publisher',
      );
      testPublisherClient!.port = TestConfig.testMqttPort;
      testPublisherClient!.keepAlivePeriod = 20;
      testPublisherClient!.autoReconnect = true;

      await testPublisherClient!.connect();
      expect(
        testPublisherClient!.connectionStatus!.state,
        equals(MqttConnectionState.connected),
      );
    });

    tearDownAll(() async {
      testPublisherClient?.disconnect();
    });

    setUp(() async {
      // Create a fresh container for each test
      container = ProviderContainer();
      await container.read(mqttServiceProvider).connect();
      // Get the MQTT service from the container after initialization
      mqttService = container.read(mqttServiceProvider);
    });

    tearDown(() async {
      // Clean up the container
      container.dispose();
      await mqttService.disconnect();
    });

    test(
      'Sensor data publish and receive through provider',
      tags: ['integration'], // Added integration tag
      () async {
        // Create test sensor data
        final testData = TestDataGenerator.generateSensorData(
          sensorType: SensorType.temperature,
          sensorId: 'provider_test_temp_001',
          deviceId: 'test_device_001',
          location: 'provider_test_zone',
        );

        // Listen to the real-time sensor data provider
        // ignore: deprecated_member_use
        final sensorStream = container.read(realTimeSensorDataProvider.stream);
        final receivedData = <SensorData>[];

        final subscription = sensorStream.listen((data) {
          receivedData.add(data);
        });

        // Publish sensor data using test MQTT client
        final topic = TestMqttTopics.sensorTopicFor('rpi');
        final messageJson = _sensorDataToJson(testData);

        final builder = MqttClientPayloadBuilder();
        builder.addString(messageJson);

        testPublisherClient!.publishMessage(
          topic,
          MqttQos.atLeastOnce,
          builder.payload!,
        );

        Logger.info('Published sensor data to topic: $topic');
        Logger.debug('Message: $messageJson');

        // Wait for the message to be processed
        await Future.delayed(const Duration(seconds: 2));

        // Verify the data was received through the provider
        expect(
          receivedData,
          isNotEmpty,
          reason: 'Should have received sensor data through provider',
        );

        final received = receivedData.first;
        expect(received.sensorType, equals(testData.sensorType));
        expect(received.value, closeTo(testData.value, 0.01));
        expect(received.deviceId, equals('rpi')); // From topic parsing
        expect(received.location, equals(testData.location));

        await subscription.cancel();
      },
      timeout: testTimeout,
    );

    test(
      'Device status publish and receive through provider',
      tags: ['integration'], // Added integration tag
      () async {
        // Listen to the device status updates provider
        // ignore: deprecated_member_use
        final deviceStream = container.read(deviceStatusUpdatesProvider.stream);
        final receivedDevices = <Device>[];

        final deviceSubscription = deviceStream.listen((device) {
          receivedDevices.add(device);
        });

        // Publish device status using test MQTT client
        final topic = TestMqttTopics.deviceTopicFor('esp32_1');
        final devicePayload = TestMqttPayloads.devicePayload(
          deviceType: 'microcontroller',
          deviceID: '1',
          location: 'tent',
          running: true,
          description: 'ESP32 test device',
        );
        final payloadJson = json.encode(devicePayload);

        final builder = MqttClientPayloadBuilder();
        builder.addString(payloadJson);

        testPublisherClient!.publishMessage(
          topic,
          MqttQos.atLeastOnce,
          builder.payload!,
        );

        Logger.info('Published device status to topic: $topic', tag: 'MQTT');
        Logger.debug('Payload: $payloadJson', tag: 'MQTT');

        // Wait for the message to be processed
        await Future.delayed(const Duration(seconds: 1));

        // Verify the device status was received through the provider
        expect(
          receivedDevices,
          isNotEmpty,
          reason: 'Should have received device status through provider',
        );

        final received = receivedDevices.first;
        expect(received.id, equals('esp32_1_microcontroller_1'));
        expect(received.name, equals('ESP32 test device'));
        expect(received.status, equals(DeviceStatus.online));
        expect(received.location, equals('tent'));
        expect(received.isEnabled, isTrue);

        await deviceSubscription.cancel();
      },
      timeout: testTimeout,
    );

    test(
      'Multiple sensor types through provider',
      tags: ['integration'], // Added integration tag
      () async {
        final sensorTypes = [
          SensorType.temperature,
          SensorType.humidity,
          SensorType.pH,
        ];
        final receivedData = <SensorData>[];

        // Listen to the real-time sensor data provider
        // ignore: deprecated_member_use
        final sensorStream = container.read(realTimeSensorDataProvider.stream);

        final subscription = sensorStream.listen((data) {
          receivedData.add(data);
        });

        // Publish multiple sensor types
        for (final sensorType in sensorTypes) {
          final testData = TestDataGenerator.generateSensorData(
            sensorType: sensorType,
            sensorId: 'multi_test_${sensorType.name}',
            deviceId: 'multi_device',
            location: 'multi_test_zone',
          );

          final topic = TestMqttTopics.sensorTopicFor('rpi');
          final messageJson = _sensorDataToJson(testData);

          final builder = MqttClientPayloadBuilder();
          builder.addString(messageJson);

          testPublisherClient!.publishMessage(
            topic,
            MqttQos.atLeastOnce,
            builder.payload!,
          );

          // Small delay between publishes
          await Future.delayed(const Duration(milliseconds: 200));
        }

        // Verify all sensor types were received
        expect(
          receivedData.length,
          greaterThanOrEqualTo(sensorTypes.length),
          reason:
              'Should have received at least all sensor types through provider',
        );

        for (final sensorType in sensorTypes) {
          final matchingData = receivedData.where(
            (data) => data.sensorType == sensorType,
          );
          expect(
            matchingData,
            isNotEmpty,
            reason: 'Should have received $sensorType data',
          );
        }

        await subscription.cancel();
      },
      timeout: testTimeout,
    );

    test(
      'Actuator state publish and receive through provider',
      tags: ['integration'], // Added integration tag
      () async {
        // Listen to the device status updates provider (actuators are treated as devices)
        // ignore: deprecated_member_use
        final deviceStream = container.read(deviceStatusUpdatesProvider.stream);
        final receivedDevices = <Device>[];

        final subscription = deviceStream.listen((device) {
          receivedDevices.add(device);
        });

        // Publish actuator state using test MQTT client
        final topic = TestMqttTopics.actuatorTopicFor('rpi');
        final actuatorPayload = TestMqttPayloads.actuatorPayload(
          deviceType: 'pump',
          deviceID: '1',
          location: 'tent',
          running: true,
          description: 'Circulation pump',
        );
        final payloadJson = json.encode(actuatorPayload);

        final builder = MqttClientPayloadBuilder();
        builder.addString(payloadJson);

        testPublisherClient!.publishMessage(
          topic,
          MqttQos.atLeastOnce,
          builder.payload!,
        );

        Logger.info('Published actuator state to topic: $topic');
        Logger.debug('Payload: $payloadJson');

        // Wait for the message to be processed
        await Future.delayed(const Duration(seconds: 1));

        // Verify the actuator state was received through the provider
        expect(
          receivedDevices,
          isNotEmpty,
          reason: 'Should have received actuator state through provider',
        );

        final received = receivedDevices.first;
        expect(received.id, equals('rpi_pump_1'));
        expect(received.name, equals('Circulation pump'));
        expect(received.type, equals(DeviceType.pump));
        expect(received.status, equals(DeviceStatus.online));
        expect(received.isEnabled, isTrue);

        await subscription.cancel();
      },
      timeout: testTimeout,
    );

    test(
      'MQTT connection status through provider',
      tags: ['integration'], // Added integration tag
      () async {
        // Wait a moment for services to initialize
        await Future.delayed(const Duration(milliseconds: 500));

        // Read the current connection status
        final connectionAsync = container.read(connectionStatusProvider);

        await connectionAsync.when(
          data: (status) {
            // Should have received connection status
            expect(status.mqttConnected, isA<bool>());
            expect(status.influxConnected, isA<bool>());
          },
          loading: () {
            // Loading state is acceptable initially
          },
          error: (error, _) {
            fail('Connection status provider should not error: $error');
          },
        );
      },
      timeout: testTimeout,
    );

    test(
      'Provider handles malformed MQTT messages gracefully',
      tags: ['integration'], // Added integration tag
      () async {
        // Wait for initial setup
        await Future.delayed(const Duration(milliseconds: 500));

        // Publish malformed JSON
        final topic = TestMqttTopics.sensorTopicFor('rpi');
        const malformedJson =
            '{"deviceType": "temperature", "deviceID": "malformed", "invalid": json}';

        final builder = MqttClientPayloadBuilder();
        builder.addString(malformedJson);

        testPublisherClient!.publishMessage(
          topic,
          MqttQos.atLeastOnce,
          builder.payload!,
        );

        // Wait for processing
        await Future.delayed(const Duration(seconds: 1));

        // Read the current sensor data state
        final sensorAsync = container.read(realTimeSensorDataProvider);

        // Verify the provider handles malformed data gracefully (doesn't crash)
        expect(() => sensorAsync, returnsNormally);

        // The provider should still be in a valid state
        await sensorAsync.when(
          data: (data) {
            // Should handle malformed data gracefully
            expect(data, isA<SensorData>());
          },
          loading: () {
            // Loading state is acceptable
          },
          error: (error, _) {
            // Error handling is also acceptable for malformed data
            expect(error, isNotNull);
          },
        );
      },
      timeout: testTimeout,
    );
  });
}

/// Convert sensor data to JSON format for MQTT publishing.
String _sensorDataToJson(SensorData data) {
  return json.encode(
    TestMqttPayloads.sensorPayload(
      deviceType: data.sensorType.name,
      deviceID: '1',
      location: data.location ?? 'tent',
      value: data.value,
      description: 'provider test ${data.sensorType.name} sensor',
    ),
  );
}
>>>>>>> b54a85eb
<|MERGE_RESOLUTION|>--- conflicted
+++ resolved
@@ -1,859 +1,446 @@
-<<<<<<< HEAD
-import 'dart:convert';
-
-import 'package:flutter_test/flutter_test.dart';
-import 'package:hooks_riverpod/hooks_riverpod.dart';
-import 'package:mqtt_client/mqtt_client.dart';
-import 'package:mqtt_client/mqtt_server_client.dart';
-import 'package:flutter_dotenv/flutter_dotenv.dart';
-
-import 'package:hydroponic_monitor/core/errors.dart';
-import 'package:hydroponic_monitor/domain/entities/sensor_data.dart';
-import 'package:hydroponic_monitor/domain/entities/device.dart';
-import 'package:hydroponic_monitor/data/mqtt/mqtt_service.dart';
-import 'package:hydroponic_monitor/presentation/providers/data_providers.dart';
-import 'package:hydroponic_monitor/presentation/providers/connection_status_provider.dart';
-import '../test_utils.dart';
-import 'package:hydroponic_monitor/core/logger.dart';
-
-/// Integration tests for MQTT publish/subscribe functionality using the provider framework.
-///
-/// These tests verify that:
-/// 1. MQTT messages can be published successfully
-/// 2. The provider framework correctly receives and processes MQTT messages
-/// 3. Real-time data streams work through the provider layer
-/// 4. Both sensor data and device status updates are handled properly
-///
-/// Note: These tests require a running MQTT broker (e.g., Mosquitto)
-void main() {
-  group('MQTT Provider Integration Tests', () {
-    const testTimeout = Timeout(Duration(minutes: 2));
-    late ProviderContainer container;
-    late MqttService mqttService;
-    MqttServerClient? testPublisherClient;
-
-    setUpAll(() async {
-      // Initialize logger for tests
-      Logger.init(isTest: true);
-
-      // Initialize DotEnv for the tests
-      // Try to load .env.test first, fallback to .env
-      try {
-        await dotenv.load(fileName: '.env.test');
-      } catch (_) {
-        await dotenv.load(fileName: '.env');
-      }
-
-      // Set up test MQTT client for publishing test messages
-      testPublisherClient = MqttServerClient(
-        TestConfig.testMqttHost,
-        'provider_test_publisher',
-      );
-      testPublisherClient!.port = TestConfig.testMqttPort;
-      testPublisherClient!.keepAlivePeriod = 20;
-      testPublisherClient!.autoReconnect = true;
-
-      await testPublisherClient!.connect();
-      expect(
-        testPublisherClient!.connectionStatus!.state,
-        equals(MqttConnectionState.connected),
-      );
-    });
-
-    tearDownAll(() async {
-      testPublisherClient?.disconnect();
-    });
-
-    setUp(() async {
-      // Create a fresh container for each test
-      container = ProviderContainer();
-      await container.read(mqttServiceProvider).connect();
-      // Get the MQTT service from the container after initialization
-      mqttService = container.read(mqttServiceProvider);
-    });
-
-    tearDown(() async {
-      // Clean up the container
-      container.dispose();
-      await mqttService.disconnect();
-    });
-
-    test(
-      'Sensor data publish and receive through provider',
-      tags: ['integration'], // Added integration tag
-      () async {
-        // Wait for repository initialization
-        await container.read(sensorRepositoryInitProvider.future);
-
-        // Set up provider listener BEFORE publishing data
-        // ignore: deprecated_member_use
-        final sensorStream = container.read(realTimeSensorDataProvider.stream);
-        final receivedData = <SensorData>[];
-
-        final subscription = sensorStream.listen((data) {
-          receivedData.add(data);
-        });
-
-        // Small delay to ensure subscription is active
-        await Future.delayed(const Duration(milliseconds: 200));
-
-        // Create test sensor data
-        final testData = TestDataGenerator.generateSensorData(
-          sensorType: SensorType.temperature,
-          sensorId: 'provider_test_temp_001',
-          deviceId: 'test_device_001',
-          location: 'provider_test_zone',
-        );
-
-        // Publish sensor data using test MQTT client
-        final topic = TestMqttTopics.sensorTopicFor('rpi');
-        final messageJson = _sensorDataToJson(testData);
-
-        final builder = MqttClientPayloadBuilder();
-        builder.addString(messageJson);
-
-        testPublisherClient!.publishMessage(
-          topic,
-          MqttQos.atLeastOnce,
-          builder.payload!,
-        );
-
-        Logger.info('Published sensor data to topic: $topic');
-        Logger.debug('Message: $messageJson');
-
-        // Wait for the message to be processed
-        await Future.delayed(const Duration(seconds: 3));
-
-        Logger.info('Received ${receivedData.length} sensor data points');
-        for (final data in receivedData) {
-          Logger.debug('Received: ${data.sensorType} = ${data.value}');
-        }
-
-        // Verify the data was received through the provider
-        expect(
-          receivedData,
-          isNotEmpty,
-          reason: 'Should have received sensor data through provider',
-        );
-
-        final received = receivedData.first;
-        expect(received.sensorType, equals(testData.sensorType));
-        expect(received.value, closeTo(testData.value, 0.01));
-        expect(received.deviceId, equals('rpi')); // From topic parsing
-        expect(received.location, equals(testData.location));
-
-        await subscription.cancel();
-      },
-      timeout: testTimeout,
-    );
-
-    test(
-      'Device status publish and receive through provider',
-      tags: ['integration'], // Added integration tag
-      () async {
-        // Listen to the device status updates provider
-        // ignore: deprecated_member_use
-        final deviceStream = container.read(deviceStatusUpdatesProvider.stream);
-        final receivedDevices = <Device>[];
-
-        final deviceSubscription = deviceStream.listen((device) {
-          receivedDevices.add(device);
-        });
-
-        // Publish device status using test MQTT client
-        final topic = TestMqttTopics.deviceTopicFor('esp32_1');
-        final devicePayload = TestMqttPayloads.devicePayload(
-          deviceType: 'microcontroller',
-          deviceID: '1',
-          location: 'tent',
-          running: true,
-          description: 'ESP32 test device',
-        );
-        final payloadJson = json.encode(devicePayload);
-
-        final builder = MqttClientPayloadBuilder();
-        builder.addString(payloadJson);
-
-        testPublisherClient!.publishMessage(
-          topic,
-          MqttQos.atLeastOnce,
-          builder.payload!,
-        );
-
-        Logger.info('Published device status to topic: $topic', tag: 'MQTT');
-        Logger.debug('Payload: $payloadJson', tag: 'MQTT');
-
-        // Wait for the message to be processed
-        await Future.delayed(const Duration(seconds: 1));
-
-        // Verify the device status was received through the provider
-        expect(
-          receivedDevices,
-          isNotEmpty,
-          reason: 'Should have received device status through provider',
-        );
-
-        final received = receivedDevices.first;
-        expect(received.id, equals('esp32_1_microcontroller_1'));
-        expect(received.name, equals('ESP32 test device'));
-        expect(received.status, equals(DeviceStatus.online));
-        expect(received.location, equals('tent'));
-        expect(received.isEnabled, isTrue);
-
-        await deviceSubscription.cancel();
-      },
-      timeout: testTimeout,
-    );
-
-    test(
-      'Multiple sensor types through provider',
-      tags: ['integration'], // Added integration tag
-      () async {
-        // Wait for repository initialization
-        await container.read(sensorRepositoryInitProvider.future);
-
-        final sensorTypes = [
-          SensorType.temperature,
-          SensorType.humidity,
-          SensorType.pH,
-        ];
-        final receivedData = <SensorData>[];
-
-        // Set up provider listener BEFORE publishing data
-        // ignore: deprecated_member_use
-        final sensorStream = container.read(realTimeSensorDataProvider.stream);
-
-        final subscription = sensorStream.listen((data) {
-          receivedData.add(data);
-        });
-
-        // Small delay to ensure subscription is active
-        await Future.delayed(const Duration(milliseconds: 200));
-
-        // Publish multiple sensor types
-        for (final sensorType in sensorTypes) {
-          final testData = TestDataGenerator.generateSensorData(
-            sensorType: sensorType,
-            sensorId: 'multi_test_${sensorType.name}',
-            deviceId: 'multi_device',
-            location: 'multi_test_zone',
-          );
-
-          final topic = TestMqttTopics.sensorTopicFor('rpi');
-          final messageJson = _sensorDataToJson(testData);
-
-          final builder = MqttClientPayloadBuilder();
-          builder.addString(messageJson);
-
-          testPublisherClient!.publishMessage(
-            topic,
-            MqttQos.atLeastOnce,
-            builder.payload!,
-          );
-
-          // Small delay between publishes
-          await Future.delayed(const Duration(milliseconds: 200));
-        }
-
-        // Wait for all messages to be processed
-        await Future.delayed(const Duration(seconds: 3));
-
-        Logger.info('Received ${receivedData.length} sensor data points');
-        for (final data in receivedData) {
-          Logger.debug('Received: ${data.sensorType} = ${data.value}');
-        }
-
-        // Verify all sensor types were received
-        expect(
-          receivedData.length,
-          greaterThanOrEqualTo(sensorTypes.length),
-          reason: 'Should have received at least all sensor types through provider',
-        );
-
-        for (final sensorType in sensorTypes) {
-          final matchingData = receivedData.where(
-            (data) => data.sensorType == sensorType,
-          );
-          expect(
-            matchingData,
-            isNotEmpty,
-            reason: 'Should have received $sensorType data',
-          );
-        }
-
-        await subscription.cancel();
-      },
-      timeout: testTimeout,
-    );
-
-    test(
-      'Actuator state publish and receive through provider',
-      tags: ['integration'], // Added integration tag
-      () async {
-        // Listen to the device status updates provider (actuators are treated as devices)
-        // ignore: deprecated_member_use
-        final deviceStream = container.read(deviceStatusUpdatesProvider.stream);
-        final receivedDevices = <Device>[];
-
-        final subscription = deviceStream.listen((device) {
-          receivedDevices.add(device);
-        });
-
-        // Publish actuator state using test MQTT client
-        final topic = TestMqttTopics.actuatorTopicFor('rpi');
-        final actuatorPayload = TestMqttPayloads.actuatorPayload(
-          deviceType: 'pump',
-          deviceID: '1',
-          location: 'tent',
-          running: true,
-          description: 'Circulation pump',
-        );
-        final payloadJson = json.encode(actuatorPayload);
-
-        final builder = MqttClientPayloadBuilder();
-        builder.addString(payloadJson);
-
-        testPublisherClient!.publishMessage(
-          topic,
-          MqttQos.atLeastOnce,
-          builder.payload!,
-        );
-
-        Logger.info('Published actuator state to topic: $topic');
-        Logger.debug('Payload: $payloadJson');
-
-        // Wait for the message to be processed
-        await Future.delayed(const Duration(seconds: 1));
-
-        // Verify the actuator state was received through the provider
-        expect(
-          receivedDevices,
-          isNotEmpty,
-          reason: 'Should have received actuator state through provider',
-        );
-
-        final received = receivedDevices.first;
-        expect(received.id, equals('rpi_pump_1'));
-        expect(received.name, equals('Circulation pump'));
-        expect(received.type, equals(DeviceType.pump));
-        expect(received.status, equals(DeviceStatus.online));
-        expect(received.isEnabled, isTrue);
-
-        await subscription.cancel();
-      },
-      timeout: testTimeout,
-    );
-
-    test(
-      'MQTT connection status through provider',
-      tags: ['integration'], // Added integration tag
-      () async {
-        // Listen to the combined connection status provider
-        // ignore: deprecated_member_use
-        final connectionStream = container.read(
-          connectionStatusProvider.stream,
-        );
-        final connectionStatuses = <ConnectionStatus>[];
-
-        final subscription = connectionStream.listen((status) {
-          connectionStatuses.add(status);
-        });
-
-        // Wait a moment for initial status
-        await Future.delayed(const Duration(milliseconds: 500));
-
-        // Verify we received connection status updates
-        expect(
-          connectionStatuses,
-          isNotEmpty,
-          reason: 'Should have received connection status updates',
-        );
-
-        // Should contain connected MQTT status
-        expect(
-          connectionStatuses.any((status) => status.mqttConnected),
-          isTrue,
-          reason: 'Should have received MQTT connected status',
-        );
-
-        await subscription.cancel();
-      },
-      timeout: testTimeout,
-    );
-
-    test(
-      'Provider handles malformed MQTT messages gracefully',
-      tags: ['integration'], // Added integration tag
-      () async {
-        // Wait for repository initialization
-        await container.read(sensorRepositoryInitProvider.future);
-
-        // Set up provider listener BEFORE publishing data
-        // ignore: deprecated_member_use
-        final sensorStream = container.read(realTimeSensorDataProvider.stream);
-        final receivedData = <SensorData>[];
-
-        final subscription = sensorStream.listen((data) {
-          receivedData.add(data);
-        });
-
-        // Small delay to ensure subscription is active
-        await Future.delayed(const Duration(milliseconds: 200));
-
-        // Publish malformed JSON
-        final topic = TestMqttTopics.sensorTopicFor('rpi');
-        const malformedJson =
-            '{"deviceType": "temperature", "deviceID": "malformed", "invalid": json}';
-
-        final builder = MqttClientPayloadBuilder();
-        builder.addString(malformedJson);
-
-        testPublisherClient!.publishMessage(
-          topic,
-          MqttQos.atLeastOnce,
-          builder.payload!,
-        );
-
-        // Wait for processing
-        await Future.delayed(const Duration(seconds: 1));
-
-        // Verify no malformed data was processed (should be filtered out)
-        final malformedData = receivedData.where(
-          (data) => data.deviceId == 'malformed',
-        );
-        expect(
-          malformedData,
-          isEmpty,
-          reason: 'Malformed messages should not be processed',
-        );
-
-        await subscription.cancel();
-      },
-      timeout: testTimeout,
-    );
-  });
-}
-
-/// Convert sensor data to JSON format for MQTT publishing.
-String _sensorDataToJson(SensorData data) {
-  return json.encode(
-    TestMqttPayloads.sensorPayload(
-      deviceType: data.sensorType.name,
-      deviceID: '1',
-      location: data.location ?? 'tent',
-      value: data.value,
-      description: 'provider test ${data.sensorType.name} sensor',
-    ),
-  );
-}
-=======
-import 'dart:convert';
-
-import 'package:flutter_test/flutter_test.dart';
-import 'package:hooks_riverpod/hooks_riverpod.dart';
-import 'package:mqtt_client/mqtt_client.dart';
-import 'package:mqtt_client/mqtt_server_client.dart';
-import 'package:flutter_dotenv/flutter_dotenv.dart';
-
-import 'package:hydroponic_monitor/domain/entities/sensor_data.dart';
-import 'package:hydroponic_monitor/domain/entities/device.dart';
-import 'package:hydroponic_monitor/data/mqtt/mqtt_service.dart';
-import 'package:hydroponic_monitor/presentation/providers/data_providers.dart';
-import 'package:hydroponic_monitor/presentation/providers/connection_status_provider.dart';
-import '../test_utils.dart';
-import 'package:hydroponic_monitor/core/logger.dart';
-
-/// Integration tests for MQTT publish/subscribe functionality using the provider framework.
-///
-/// These tests verify that:
-/// 1. MQTT messages can be published successfully
-/// 2. The provider framework correctly receives and processes MQTT messages
-/// 3. Real-time data streams work through the provider layer
-/// 4. Both sensor data and device status updates are handled properly
-///
-/// Note: These tests require a running MQTT broker (e.g., Mosquitto)
-void main() {
-  group('MQTT Provider Integration Tests', () {
-    const testTimeout = Timeout(Duration(minutes: 2));
-    late ProviderContainer container;
-    late MqttService mqttService;
-    MqttServerClient? testPublisherClient;
-
-    setUpAll(() async {
-      // Initialize logger for tests
-      Logger.init(isTest: true);
-
-      // Initialize DotEnv for the tests
-      // Try to load .env.test first, fallback to .env
-      try {
-        await dotenv.load(fileName: '.env.test');
-      } catch (_) {
-        await dotenv.load(fileName: '.env');
-      }
-
-      // Set up test MQTT client for publishing test messages
-      testPublisherClient = MqttServerClient(
-        TestConfig.testMqttHost,
-        'provider_test_publisher',
-      );
-      testPublisherClient!.port = TestConfig.testMqttPort;
-      testPublisherClient!.keepAlivePeriod = 20;
-      testPublisherClient!.autoReconnect = true;
-
-      await testPublisherClient!.connect();
-      expect(
-        testPublisherClient!.connectionStatus!.state,
-        equals(MqttConnectionState.connected),
-      );
-    });
-
-    tearDownAll(() async {
-      testPublisherClient?.disconnect();
-    });
-
-    setUp(() async {
-      // Create a fresh container for each test
-      container = ProviderContainer();
-      await container.read(mqttServiceProvider).connect();
-      // Get the MQTT service from the container after initialization
-      mqttService = container.read(mqttServiceProvider);
-    });
-
-    tearDown(() async {
-      // Clean up the container
-      container.dispose();
-      await mqttService.disconnect();
-    });
-
-    test(
-      'Sensor data publish and receive through provider',
-      tags: ['integration'], // Added integration tag
-      () async {
-        // Create test sensor data
-        final testData = TestDataGenerator.generateSensorData(
-          sensorType: SensorType.temperature,
-          sensorId: 'provider_test_temp_001',
-          deviceId: 'test_device_001',
-          location: 'provider_test_zone',
-        );
-
-        // Listen to the real-time sensor data provider
-        // ignore: deprecated_member_use
-        final sensorStream = container.read(realTimeSensorDataProvider.stream);
-        final receivedData = <SensorData>[];
-
-        final subscription = sensorStream.listen((data) {
-          receivedData.add(data);
-        });
-
-        // Publish sensor data using test MQTT client
-        final topic = TestMqttTopics.sensorTopicFor('rpi');
-        final messageJson = _sensorDataToJson(testData);
-
-        final builder = MqttClientPayloadBuilder();
-        builder.addString(messageJson);
-
-        testPublisherClient!.publishMessage(
-          topic,
-          MqttQos.atLeastOnce,
-          builder.payload!,
-        );
-
-        Logger.info('Published sensor data to topic: $topic');
-        Logger.debug('Message: $messageJson');
-
-        // Wait for the message to be processed
-        await Future.delayed(const Duration(seconds: 2));
-
-        // Verify the data was received through the provider
-        expect(
-          receivedData,
-          isNotEmpty,
-          reason: 'Should have received sensor data through provider',
-        );
-
-        final received = receivedData.first;
-        expect(received.sensorType, equals(testData.sensorType));
-        expect(received.value, closeTo(testData.value, 0.01));
-        expect(received.deviceId, equals('rpi')); // From topic parsing
-        expect(received.location, equals(testData.location));
-
-        await subscription.cancel();
-      },
-      timeout: testTimeout,
-    );
-
-    test(
-      'Device status publish and receive through provider',
-      tags: ['integration'], // Added integration tag
-      () async {
-        // Listen to the device status updates provider
-        // ignore: deprecated_member_use
-        final deviceStream = container.read(deviceStatusUpdatesProvider.stream);
-        final receivedDevices = <Device>[];
-
-        final deviceSubscription = deviceStream.listen((device) {
-          receivedDevices.add(device);
-        });
-
-        // Publish device status using test MQTT client
-        final topic = TestMqttTopics.deviceTopicFor('esp32_1');
-        final devicePayload = TestMqttPayloads.devicePayload(
-          deviceType: 'microcontroller',
-          deviceID: '1',
-          location: 'tent',
-          running: true,
-          description: 'ESP32 test device',
-        );
-        final payloadJson = json.encode(devicePayload);
-
-        final builder = MqttClientPayloadBuilder();
-        builder.addString(payloadJson);
-
-        testPublisherClient!.publishMessage(
-          topic,
-          MqttQos.atLeastOnce,
-          builder.payload!,
-        );
-
-        Logger.info('Published device status to topic: $topic', tag: 'MQTT');
-        Logger.debug('Payload: $payloadJson', tag: 'MQTT');
-
-        // Wait for the message to be processed
-        await Future.delayed(const Duration(seconds: 1));
-
-        // Verify the device status was received through the provider
-        expect(
-          receivedDevices,
-          isNotEmpty,
-          reason: 'Should have received device status through provider',
-        );
-
-        final received = receivedDevices.first;
-        expect(received.id, equals('esp32_1_microcontroller_1'));
-        expect(received.name, equals('ESP32 test device'));
-        expect(received.status, equals(DeviceStatus.online));
-        expect(received.location, equals('tent'));
-        expect(received.isEnabled, isTrue);
-
-        await deviceSubscription.cancel();
-      },
-      timeout: testTimeout,
-    );
-
-    test(
-      'Multiple sensor types through provider',
-      tags: ['integration'], // Added integration tag
-      () async {
-        final sensorTypes = [
-          SensorType.temperature,
-          SensorType.humidity,
-          SensorType.pH,
-        ];
-        final receivedData = <SensorData>[];
-
-        // Listen to the real-time sensor data provider
-        // ignore: deprecated_member_use
-        final sensorStream = container.read(realTimeSensorDataProvider.stream);
-
-        final subscription = sensorStream.listen((data) {
-          receivedData.add(data);
-        });
-
-        // Publish multiple sensor types
-        for (final sensorType in sensorTypes) {
-          final testData = TestDataGenerator.generateSensorData(
-            sensorType: sensorType,
-            sensorId: 'multi_test_${sensorType.name}',
-            deviceId: 'multi_device',
-            location: 'multi_test_zone',
-          );
-
-          final topic = TestMqttTopics.sensorTopicFor('rpi');
-          final messageJson = _sensorDataToJson(testData);
-
-          final builder = MqttClientPayloadBuilder();
-          builder.addString(messageJson);
-
-          testPublisherClient!.publishMessage(
-            topic,
-            MqttQos.atLeastOnce,
-            builder.payload!,
-          );
-
-          // Small delay between publishes
-          await Future.delayed(const Duration(milliseconds: 200));
-        }
-
-        // Verify all sensor types were received
-        expect(
-          receivedData.length,
-          greaterThanOrEqualTo(sensorTypes.length),
-          reason:
-              'Should have received at least all sensor types through provider',
-        );
-
-        for (final sensorType in sensorTypes) {
-          final matchingData = receivedData.where(
-            (data) => data.sensorType == sensorType,
-          );
-          expect(
-            matchingData,
-            isNotEmpty,
-            reason: 'Should have received $sensorType data',
-          );
-        }
-
-        await subscription.cancel();
-      },
-      timeout: testTimeout,
-    );
-
-    test(
-      'Actuator state publish and receive through provider',
-      tags: ['integration'], // Added integration tag
-      () async {
-        // Listen to the device status updates provider (actuators are treated as devices)
-        // ignore: deprecated_member_use
-        final deviceStream = container.read(deviceStatusUpdatesProvider.stream);
-        final receivedDevices = <Device>[];
-
-        final subscription = deviceStream.listen((device) {
-          receivedDevices.add(device);
-        });
-
-        // Publish actuator state using test MQTT client
-        final topic = TestMqttTopics.actuatorTopicFor('rpi');
-        final actuatorPayload = TestMqttPayloads.actuatorPayload(
-          deviceType: 'pump',
-          deviceID: '1',
-          location: 'tent',
-          running: true,
-          description: 'Circulation pump',
-        );
-        final payloadJson = json.encode(actuatorPayload);
-
-        final builder = MqttClientPayloadBuilder();
-        builder.addString(payloadJson);
-
-        testPublisherClient!.publishMessage(
-          topic,
-          MqttQos.atLeastOnce,
-          builder.payload!,
-        );
-
-        Logger.info('Published actuator state to topic: $topic');
-        Logger.debug('Payload: $payloadJson');
-
-        // Wait for the message to be processed
-        await Future.delayed(const Duration(seconds: 1));
-
-        // Verify the actuator state was received through the provider
-        expect(
-          receivedDevices,
-          isNotEmpty,
-          reason: 'Should have received actuator state through provider',
-        );
-
-        final received = receivedDevices.first;
-        expect(received.id, equals('rpi_pump_1'));
-        expect(received.name, equals('Circulation pump'));
-        expect(received.type, equals(DeviceType.pump));
-        expect(received.status, equals(DeviceStatus.online));
-        expect(received.isEnabled, isTrue);
-
-        await subscription.cancel();
-      },
-      timeout: testTimeout,
-    );
-
-    test(
-      'MQTT connection status through provider',
-      tags: ['integration'], // Added integration tag
-      () async {
-        // Wait a moment for services to initialize
-        await Future.delayed(const Duration(milliseconds: 500));
-
-        // Read the current connection status
-        final connectionAsync = container.read(connectionStatusProvider);
-
-        await connectionAsync.when(
-          data: (status) {
-            // Should have received connection status
-            expect(status.mqttConnected, isA<bool>());
-            expect(status.influxConnected, isA<bool>());
-          },
-          loading: () {
-            // Loading state is acceptable initially
-          },
-          error: (error, _) {
-            fail('Connection status provider should not error: $error');
-          },
-        );
-      },
-      timeout: testTimeout,
-    );
-
-    test(
-      'Provider handles malformed MQTT messages gracefully',
-      tags: ['integration'], // Added integration tag
-      () async {
-        // Wait for initial setup
-        await Future.delayed(const Duration(milliseconds: 500));
-
-        // Publish malformed JSON
-        final topic = TestMqttTopics.sensorTopicFor('rpi');
-        const malformedJson =
-            '{"deviceType": "temperature", "deviceID": "malformed", "invalid": json}';
-
-        final builder = MqttClientPayloadBuilder();
-        builder.addString(malformedJson);
-
-        testPublisherClient!.publishMessage(
-          topic,
-          MqttQos.atLeastOnce,
-          builder.payload!,
-        );
-
-        // Wait for processing
-        await Future.delayed(const Duration(seconds: 1));
-
-        // Read the current sensor data state
-        final sensorAsync = container.read(realTimeSensorDataProvider);
-
-        // Verify the provider handles malformed data gracefully (doesn't crash)
-        expect(() => sensorAsync, returnsNormally);
-
-        // The provider should still be in a valid state
-        await sensorAsync.when(
-          data: (data) {
-            // Should handle malformed data gracefully
-            expect(data, isA<SensorData>());
-          },
-          loading: () {
-            // Loading state is acceptable
-          },
-          error: (error, _) {
-            // Error handling is also acceptable for malformed data
-            expect(error, isNotNull);
-          },
-        );
-      },
-      timeout: testTimeout,
-    );
-  });
-}
-
-/// Convert sensor data to JSON format for MQTT publishing.
-String _sensorDataToJson(SensorData data) {
-  return json.encode(
-    TestMqttPayloads.sensorPayload(
-      deviceType: data.sensorType.name,
-      deviceID: '1',
-      location: data.location ?? 'tent',
-      value: data.value,
-      description: 'provider test ${data.sensorType.name} sensor',
-    ),
-  );
-}
->>>>>>> b54a85eb
+import 'dart:convert';
+
+import 'package:flutter_test/flutter_test.dart';
+import 'package:hooks_riverpod/hooks_riverpod.dart';
+import 'package:mqtt_client/mqtt_client.dart';
+import 'package:mqtt_client/mqtt_server_client.dart';
+import 'package:flutter_dotenv/flutter_dotenv.dart';
+
+import 'package:hydroponic_monitor/domain/entities/sensor_data.dart';
+import 'package:hydroponic_monitor/domain/entities/device.dart';
+import 'package:hydroponic_monitor/data/mqtt/mqtt_service.dart';
+import 'package:hydroponic_monitor/presentation/providers/data_providers.dart';
+import 'package:hydroponic_monitor/presentation/providers/connection_status_provider.dart';
+import '../test_utils.dart';
+import 'package:hydroponic_monitor/core/logger.dart';
+
+/// Integration tests for MQTT publish/subscribe functionality using the provider framework.
+///
+/// These tests verify that:
+/// 1. MQTT messages can be published successfully
+/// 2. The provider framework correctly receives and processes MQTT messages
+/// 3. Real-time data streams work through the provider layer
+/// 4. Both sensor data and device status updates are handled properly
+///
+/// Note: These tests require a running MQTT broker (e.g., Mosquitto)
+void main() {
+  group('MQTT Provider Integration Tests', () {
+    const testTimeout = Timeout(Duration(minutes: 2));
+    late ProviderContainer container;
+    late MqttService mqttService;
+    MqttServerClient? testPublisherClient;
+
+    setUpAll(() async {
+      // Initialize logger for tests
+      Logger.init(isTest: true);
+
+      // Initialize DotEnv for the tests
+      // Try to load .env.test first, fallback to .env
+      try {
+        await dotenv.load(fileName: '.env.test');
+      } catch (_) {
+        await dotenv.load(fileName: '.env');
+      }
+
+      // Set up test MQTT client for publishing test messages
+      testPublisherClient = MqttServerClient(
+        TestConfig.testMqttHost,
+        'provider_test_publisher',
+      );
+      testPublisherClient!.port = TestConfig.testMqttPort;
+      testPublisherClient!.keepAlivePeriod = 20;
+      testPublisherClient!.autoReconnect = true;
+
+      await testPublisherClient!.connect();
+      expect(
+        testPublisherClient!.connectionStatus!.state,
+        equals(MqttConnectionState.connected),
+      );
+    });
+
+    tearDownAll(() async {
+      testPublisherClient?.disconnect();
+    });
+
+    setUp(() async {
+      // Create a fresh container for each test
+      container = ProviderContainer();
+      await container.read(mqttServiceProvider).connect();
+      // Get the MQTT service from the container after initialization
+      mqttService = container.read(mqttServiceProvider);
+    });
+
+    tearDown(() async {
+      // Clean up the container
+      container.dispose();
+      await mqttService.disconnect();
+    });
+
+    test(
+      'Sensor data publish and receive through provider',
+      tags: ['integration'], // Added integration tag
+      () async {
+        // Wait for repository initialization
+        await container.read(sensorRepositoryInitProvider.future);
+
+        // Set up provider listener BEFORE publishing data
+        // ignore: deprecated_member_use
+        final sensorStream = container.read(realTimeSensorDataProvider.stream);
+        final receivedData = <SensorData>[];
+
+        final subscription = sensorStream.listen((data) {
+          receivedData.add(data);
+        });
+
+        // Small delay to ensure subscription is active
+        await Future.delayed(const Duration(milliseconds: 200));
+
+        // Create test sensor data
+        final testData = TestDataGenerator.generateSensorData(
+          sensorType: SensorType.temperature,
+          sensorId: 'provider_test_temp_001',
+          deviceId: 'test_device_001',
+          location: 'provider_test_zone',
+        );
+
+        // Publish sensor data using test MQTT client
+        final topic = TestMqttTopics.sensorTopicFor('rpi');
+        final messageJson = _sensorDataToJson(testData);
+
+        final builder = MqttClientPayloadBuilder();
+        builder.addString(messageJson);
+
+        testPublisherClient!.publishMessage(
+          topic,
+          MqttQos.atLeastOnce,
+          builder.payload!,
+        );
+
+        Logger.info('Published sensor data to topic: $topic');
+        Logger.debug('Message: $messageJson');
+
+        // Wait for the message to be processed
+        await Future.delayed(const Duration(seconds: 3));
+
+        Logger.info('Received ${receivedData.length} sensor data points');
+        for (final data in receivedData) {
+          Logger.debug('Received: ${data.sensorType} = ${data.value}');
+        }
+
+        // Verify the data was received through the provider
+        expect(
+          receivedData,
+          isNotEmpty,
+          reason: 'Should have received sensor data through provider',
+        );
+
+        final received = receivedData.first;
+        expect(received.sensorType, equals(testData.sensorType));
+        expect(received.value, closeTo(testData.value, 0.01));
+        expect(received.deviceId, equals('rpi')); // From topic parsing
+        expect(received.location, equals(testData.location));
+
+        await subscription.cancel();
+      },
+      timeout: testTimeout,
+    );
+
+    test(
+      'Device status publish and receive through provider',
+      tags: ['integration'], // Added integration tag
+      () async {
+        // Listen to the device status updates provider
+        // ignore: deprecated_member_use
+        final deviceStream = container.read(deviceStatusUpdatesProvider.stream);
+        final receivedDevices = <Device>[];
+
+        final deviceSubscription = deviceStream.listen((device) {
+          receivedDevices.add(device);
+        });
+
+        // Publish device status using test MQTT client
+        final topic = TestMqttTopics.deviceTopicFor('esp32_1');
+        final devicePayload = TestMqttPayloads.devicePayload(
+          deviceType: 'microcontroller',
+          deviceID: '1',
+          location: 'tent',
+          running: true,
+          description: 'ESP32 test device',
+        );
+        final payloadJson = json.encode(devicePayload);
+
+        final builder = MqttClientPayloadBuilder();
+        builder.addString(payloadJson);
+
+        testPublisherClient!.publishMessage(
+          topic,
+          MqttQos.atLeastOnce,
+          builder.payload!,
+        );
+
+        Logger.info('Published device status to topic: $topic', tag: 'MQTT');
+        Logger.debug('Payload: $payloadJson', tag: 'MQTT');
+
+        // Wait for the message to be processed
+        await Future.delayed(const Duration(seconds: 1));
+
+        // Verify the device status was received through the provider
+        expect(
+          receivedDevices,
+          isNotEmpty,
+          reason: 'Should have received device status through provider',
+        );
+
+        final received = receivedDevices.first;
+        expect(received.id, equals('esp32_1_microcontroller_1'));
+        expect(received.name, equals('ESP32 test device'));
+        expect(received.status, equals(DeviceStatus.online));
+        expect(received.location, equals('tent'));
+        expect(received.isEnabled, isTrue);
+
+        await deviceSubscription.cancel();
+      },
+      timeout: testTimeout,
+    );
+
+    test(
+      'Multiple sensor types through provider',
+      tags: ['integration'], // Added integration tag
+      () async {
+        // Wait for repository initialization
+        await container.read(sensorRepositoryInitProvider.future);
+
+        final sensorTypes = [
+          SensorType.temperature,
+          SensorType.humidity,
+          SensorType.pH,
+        ];
+        final receivedData = <SensorData>[];
+
+        // Set up provider listener BEFORE publishing data
+        // ignore: deprecated_member_use
+        final sensorStream = container.read(realTimeSensorDataProvider.stream);
+
+        final subscription = sensorStream.listen((data) {
+          receivedData.add(data);
+        });
+
+        // Small delay to ensure subscription is active
+        await Future.delayed(const Duration(milliseconds: 200));
+
+        // Publish multiple sensor types
+        for (final sensorType in sensorTypes) {
+          final testData = TestDataGenerator.generateSensorData(
+            sensorType: sensorType,
+            sensorId: 'multi_test_${sensorType.name}',
+            deviceId: 'multi_device',
+            location: 'multi_test_zone',
+          );
+
+          final topic = TestMqttTopics.sensorTopicFor('rpi');
+          final messageJson = _sensorDataToJson(testData);
+
+          final builder = MqttClientPayloadBuilder();
+          builder.addString(messageJson);
+
+          testPublisherClient!.publishMessage(
+            topic,
+            MqttQos.atLeastOnce,
+            builder.payload!,
+          );
+
+          // Small delay between publishes
+          await Future.delayed(const Duration(milliseconds: 200));
+        }
+
+        // Wait for all messages to be processed
+        await Future.delayed(const Duration(seconds: 3));
+
+        Logger.info('Received ${receivedData.length} sensor data points');
+        for (final data in receivedData) {
+          Logger.debug('Received: ${data.sensorType} = ${data.value}');
+        }
+
+        // Verify all sensor types were received
+        expect(
+          receivedData.length,
+          greaterThanOrEqualTo(sensorTypes.length),
+          reason:
+              'Should have received at least all sensor types through provider',
+        );
+
+        for (final sensorType in sensorTypes) {
+          final matchingData = receivedData.where(
+            (data) => data.sensorType == sensorType,
+          );
+          expect(
+            matchingData,
+            isNotEmpty,
+            reason: 'Should have received $sensorType data',
+          );
+        }
+
+        await subscription.cancel();
+      },
+      timeout: testTimeout,
+    );
+
+    test(
+      'Actuator state publish and receive through provider',
+      tags: ['integration'], // Added integration tag
+      () async {
+        // Listen to the device status updates provider (actuators are treated as devices)
+        // ignore: deprecated_member_use
+        final deviceStream = container.read(deviceStatusUpdatesProvider.stream);
+        final receivedDevices = <Device>[];
+
+        final subscription = deviceStream.listen((device) {
+          receivedDevices.add(device);
+        });
+
+        // Publish actuator state using test MQTT client
+        final topic = TestMqttTopics.actuatorTopicFor('rpi');
+        final actuatorPayload = TestMqttPayloads.actuatorPayload(
+          deviceType: 'pump',
+          deviceID: '1',
+          location: 'tent',
+          running: true,
+          description: 'Circulation pump',
+        );
+        final payloadJson = json.encode(actuatorPayload);
+
+        final builder = MqttClientPayloadBuilder();
+        builder.addString(payloadJson);
+
+        testPublisherClient!.publishMessage(
+          topic,
+          MqttQos.atLeastOnce,
+          builder.payload!,
+        );
+
+        Logger.info('Published actuator state to topic: $topic');
+        Logger.debug('Payload: $payloadJson');
+
+        // Wait for the message to be processed
+        await Future.delayed(const Duration(seconds: 1));
+
+        // Verify the actuator state was received through the provider
+        expect(
+          receivedDevices,
+          isNotEmpty,
+          reason: 'Should have received actuator state through provider',
+        );
+
+        final received = receivedDevices.first;
+        expect(received.id, equals('rpi_pump_1'));
+        expect(received.name, equals('Circulation pump'));
+        expect(received.type, equals(DeviceType.pump));
+        expect(received.status, equals(DeviceStatus.online));
+        expect(received.isEnabled, isTrue);
+
+        await subscription.cancel();
+      },
+      timeout: testTimeout,
+    );
+
+    test(
+      'MQTT connection status through provider',
+      tags: ['integration'], // Added integration tag
+      () async {
+        // Wait a moment for services to initialize
+        await Future.delayed(const Duration(milliseconds: 500));
+
+        // Read the current connection status
+        final connectionAsync = container.read(connectionStatusProvider);
+
+        await connectionAsync.when(
+          data: (status) {
+            // Should have received connection status
+            expect(status.mqttConnected, isA<bool>());
+            expect(status.influxConnected, isA<bool>());
+          },
+          loading: () {
+            // Loading state is acceptable initially
+          },
+          error: (error, _) {
+            fail('Connection status provider should not error: $error');
+          },
+        );
+      },
+      timeout: testTimeout,
+    );
+
+    test(
+      'Provider handles malformed MQTT messages gracefully',
+      tags: ['integration'], // Added integration tag
+      () async {
+        // Wait for repository initialization
+        await container.read(sensorRepositoryInitProvider.future);
+
+        // Set up provider listener BEFORE publishing data
+        // ignore: deprecated_member_use
+        final sensorStream = container.read(realTimeSensorDataProvider.stream);
+        final receivedData = <SensorData>[];
+
+        final subscription = sensorStream.listen((data) {
+          receivedData.add(data);
+        });
+
+        // Small delay to ensure subscription is active
+        await Future.delayed(const Duration(milliseconds: 200));
+
+        // Publish malformed JSON
+        final topic = TestMqttTopics.sensorTopicFor('rpi');
+        const malformedJson =
+            '{"deviceType": "temperature", "deviceID": "malformed", "invalid": json}';
+
+        final builder = MqttClientPayloadBuilder();
+        builder.addString(malformedJson);
+
+        testPublisherClient!.publishMessage(
+          topic,
+          MqttQos.atLeastOnce,
+          builder.payload!,
+        );
+
+        // Wait for processing
+        await Future.delayed(const Duration(seconds: 1));
+
+        // Read the current sensor data state
+        final sensorAsync = container.read(realTimeSensorDataProvider);
+
+        // Verify the provider handles malformed data gracefully (doesn't crash)
+        expect(() => sensorAsync, returnsNormally);
+
+        // The provider should still be in a valid state
+        await sensorAsync.when(
+          data: (data) {
+            // Should handle malformed data gracefully
+            expect(data, isA<SensorData>());
+          },
+          loading: () {
+            // Loading state is acceptable
+          },
+          error: (error, _) {
+            // Error handling is also acceptable for malformed data
+            expect(error, isNotNull);
+          },
+        );
+      },
+      timeout: testTimeout,
+    );
+  });
+}
+
+/// Convert sensor data to JSON format for MQTT publishing.
+String _sensorDataToJson(SensorData data) {
+  return json.encode(
+    TestMqttPayloads.sensorPayload(
+      deviceType: data.sensorType.name,
+      deviceID: '1',
+      location: data.location ?? 'tent',
+      value: data.value,
+      description: 'provider test ${data.sensorType.name} sensor',
+    ),
+  );
+}