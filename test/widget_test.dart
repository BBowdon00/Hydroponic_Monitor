--- conflicted
+++ resolved
@@ -59,7 +59,6 @@
 }
 
 void main() {
-<<<<<<< HEAD
   setUpAll(() {
     DeviceControlsNotifier.useCommandTimeouts = false;
     DeviceControlsNotifier.enforceNodeOnlineForCommands = false;
@@ -70,14 +69,8 @@
     DeviceControlsNotifier.enforceNodeOnlineForCommands = true;
   });
 
-  testWidgets('App starts and loads dashboard', (WidgetTester tester) async {
+  testWidgets('App starts and loads sensor page', (WidgetTester tester) async {
     await tester.pumpWidget(_buildTestApp());
-=======
-  testWidgets('App starts and loads sensor page', (WidgetTester tester) async {
-    // Build our app and trigger a frame, then wait for async init to complete.
-    await tester.pumpWidget(const ProviderScope(child: HydroponicMonitorApp()));
-    // Avoid pumpAndSettle which can hang on ongoing animations; do short pumps
->>>>>>> 6a98f75c
     await tester.pump();
     await tester.pump(const Duration(milliseconds: 200));
 
